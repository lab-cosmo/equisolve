# -*- Mode: python3; tab-width: 4; indent-tabs-mode:nil; coding:utf-8 -*-
#
# Copyright (c) 2023 Authors and contributors
# (see the AUTHORS.rst file for the full list of names)
#
# Released under the BSD 3-Clause "New" or "Revised" License
# SPDX-License-Identifier: BSD-3-Clause

from typing import List, Optional, Union

import numpy as np
from equistore import Labels, TensorBlock, TensorMap
from equistore.operations import dot, multiply, ones_like, slice
from equistore.operations._utils import _check_blocks, _check_maps

from ...utils.metrics import rmse
from ..utils import block_to_array, dict_to_tensor_map, tensor_map_to_dict


class Ridge:
    r"""Linear least squares with l2 regularization for :class:`equistore.Tensormap`'s.

    Weights :math:`w` are calculated according to

    .. math::

        w = X^T \left( X \cdot X^T + α I \right)^{-1} \cdot y \,,

    where :math:`X` is the training data, :math:`y` the target data and :math:`α` is the
    regularization strength.

    :param parameter_keys: Parameters to perform the regression for.
<<<<<<< HEAD
                           Examples are ``"values"``, ``"positions"`` or
                           ``"cell"``.
=======
                           Examples are ``"values"``, ``"positions"``,
                           ``"cell"`` or a combination of these.
>>>>>>> 143c0956
    """

    def __init__(
        self,
        parameter_keys: Union[List[str], str] = None,
    ) -> None:
        if parameter_keys is None:
            self.paramater_keys = ["values", "positions"]
        if type(parameter_keys) not in (list, tuple, np.ndarray):
            self.parameter_keys = [parameter_keys]
        else:
            self.parameter_keys = parameter_keys

<<<<<<< HEAD
        self._coef = None
=======
        self._weights = None
>>>>>>> 143c0956

    def _validate_data(self, X: TensorMap, y: Optional[TensorMap] = None) -> None:
        """Validates :class:`equistore.TensorBlock`'s for the usage in models.

        :param X: training data to check
        :param y: target data to check
        """
        if len(X.components_names) != 0:
            raise ValueError("`X` contains components")

        if y is not None:
            _check_maps(X, y, "_validate_data")

            if len(y.components_names) != 0:
                raise ValueError("`y` contains components")

            for key, X_block in X:
                y_block = y.block(key)
                _check_blocks(
                    X_block, y_block, props=["samples"], fname="_validate_data"
                )

                if len(y_block.properties) != 1:
                    raise ValueError(
                        "Only one property is allowed for target values. Given "
                        f"`y` contains {len(y_block.properties)} property."
                    )

    def _validate_params(
        self,
        X: TensorBlock,
        alpha: TensorBlock,
        sample_weight: Optional[TensorBlock] = None,
    ) -> None:
        """Check regulerizer and sample weights have are correct wrt. to``X``.

        :param X: training data for reference
        :param sample_weight: sample weights
        """

        _check_maps(X, alpha, "_validate_params")

        if sample_weight is not None:
            _check_maps(X, sample_weight, "_validate_params")

        for key, X_block in X:
            alpha_block = alpha.block(key)
            _check_blocks(
                X_block, alpha_block, props=["properties"], fname="_validate_params"
            )

            if len(alpha_block.samples) != 1:
                raise ValueError(
                    "Only one sample is allowed for regularization. Given "
                    f"`alpha` contains {len(alpha_block.samples)} samples."
                )

            if sample_weight is not None:
                sw_block = sample_weight.block(key)
                _check_blocks(
                    X_block, sw_block, props=["samples"], fname="_validate_params"
                )

                if len(sw_block.properties) != 1:
                    raise ValueError(
                        "Only one property is allowed for sample weights. Given "
                        f"`sample_weight` contains {len(sw_block.properties)} "
                        "properties."
                    )

    def _numpy_lstsq_solver(self, X, y, sample_weights, alphas, rcond):
        # Convert problem with regularization term into an equivalent
        # problem without the regularization term
        num_properties = X.shape[1]

        regularization_all = np.hstack((sample_weights, alphas))
        regularization_eff = np.diag(np.sqrt(regularization_all))

        X_eff = regularization_eff @ np.vstack((X, np.eye(num_properties)))
        y_eff = regularization_eff @ np.hstack((y, np.zeros(num_properties)))

        return np.linalg.lstsq(X_eff, y_eff, rcond=rcond)[0]

    def fit(
        self,
        X: TensorMap,
        y: TensorMap,
        alpha: Union[float, TensorMap] = 1.0,
        sample_weight: Optional[TensorMap] = None,
        rcond: float = 1e-13,
    ) -> None:
        """Fit Ridge regression model to each block in X.

        :param X: training data
        :param y: target values
<<<<<<< HEAD
        :param alpha: Constant :math:`λ` that multiplies the L2 term, controlling
                      regularization strength. Values must be a non-negative floats
                      i.e. in [0, inf). :math:`λ` can be different for each column in ``X``
=======
        :param alpha: Constant α that multiplies the L2 term, controlling
                      regularization strength. Values must be non-negative floats
                      i.e. in [0, inf). α can be different for each column in ``X``
>>>>>>> 143c0956
                      to regulerize each property differently.
        :param sample_weight: sample weights
        :param rcond: Cut-off ratio for small singular values during the fit. For
                    the purposes of rank determination, singular values are treated as
                    zero if they are smaller than ``rcond`` times the largest singular
<<<<<<< HEAD
                    value in "coefficient" matrix.
=======
                    value in "weightsficient" matrix.
>>>>>>> 143c0956
        """

        if type(alpha) is float:
            alpha_tensor = ones_like(X)

            samples = Labels(
                names=X.sample_names,
                values=np.zeros([1, len(X.sample_names)], dtype=int),
            )

            alpha_tensor = slice(alpha_tensor, samples=samples)
            alpha = multiply(alpha_tensor, alpha)

        if type(alpha) is not TensorMap:
            raise ValueError("alpha must either be a float or a TensorMap")

        self._validate_data(X, y)
        self._validate_params(X, alpha, sample_weight)

        weights_blocks = []
        for key, X_block in X:
            y_block = y.block(key)
            alpha_block = alpha.block(key)

            # X_arr has shape of (n_targets, n_properties)
            X_arr = block_to_array(X_block, self.parameter_keys)

            # y_arr has shape lentgth of n_targets
            y_arr = block_to_array(y_block, self.parameter_keys)[:, 0]

            # alpha_arr has length of n_properties
            alpha_arr = alpha_block.values[0]

            # Sample weights
            if sample_weight is not None:
                sw_block = sample_weight.block(key)
                # sw_arr has length of n_targets
                sw_arr = block_to_array(sw_block, self.parameter_keys)[:, 0]
                assert (
                    sw_arr.shape == y_arr.shape
                ), f"shapes = {sw_arr.shape} and {y_arr.shape}"
            else:
                sw_arr = np.ones((len(y_arr),))

            w = self._numpy_lstsq_solver(X_arr, y_arr, sw_arr, alpha_arr, rcond)

            weights_block = TensorBlock(
                values=w.reshape(1, -1),
                samples=y_block.properties,
                components=[],
                properties=X_block.properties,
            )
            weights_blocks.append(weights_block)

<<<<<<< HEAD
        # convert coefs to dictionary allowing dump of an instance in a pickle file
        self._coef = tensor_map_to_dict(TensorMap(X.keys, coef_blocks))
=======
        # convert weightsficients to a dictionary allowing pickle dump of an instance
        self._weights = tensor_map_to_dict(TensorMap(X.keys, weights_blocks))
>>>>>>> 143c0956

        return self

    @property
<<<<<<< HEAD
    def coef(self) -> TensorMap:
        """``Tensormap`` containing the weights of the provided training data."""

        if self._coef is None:
            raise ValueError("No weights. Call fit method first.")

        return dict_to_tensor_map(self._coef)
=======
    def weights(self) -> TensorMap:
        """``Tensormap`` containing the weights of the provided training data."""

        if self._weights is None:
            raise ValueError("No weights. Call fit method first.")

        return dict_to_tensor_map(self._weights)
>>>>>>> 143c0956

    def predict(self, X: TensorMap) -> TensorMap:
        """
        Predict using the linear model.

        :param X: samples
        :returns: predicted values
        """
<<<<<<< HEAD
        return dot(X, self.coef)

    def score(self, X: TensorMap, y: TensorMap, parameter_keys: Union[List[str], str] = None) -> float:
        """Return the coefficient of determination of the prediction.

        :param X: Test samples
        :param y: True values for `X`.
        :param parameter_keys: Parameter to score for. Examples are ``"values"``,
=======
        return dot(X, self.weights)

    def score(self, X: TensorMap, y: TensorMap, parameter_key: str) -> float:
        """Return the weights of determination of the prediction.

        :param X: Test samples
        :param y: True values for ``X``.
        :param parameter_key: Parameter to score for. Examples are ``"values"``,
>>>>>>> 143c0956
                              ``"positions"`` or ``"cell"``.

        :returns score: :math:`RMSE` for each block in ``self.predict(X)`` with
                        respecy to `y`.
        """
        if parameter_keys is None:
            parameter_keys = self.parameter_keys
        y_pred = self.predict(X)
        return np.mean([rmse(y, y_pred, parameter_key) for parameter_key in parameter_keys])<|MERGE_RESOLUTION|>--- conflicted
+++ resolved
@@ -30,13 +30,8 @@
     regularization strength.
 
     :param parameter_keys: Parameters to perform the regression for.
-<<<<<<< HEAD
-                           Examples are ``"values"``, ``"positions"`` or
-                           ``"cell"``.
-=======
                            Examples are ``"values"``, ``"positions"``,
                            ``"cell"`` or a combination of these.
->>>>>>> 143c0956
     """
 
     def __init__(
@@ -50,11 +45,7 @@
         else:
             self.parameter_keys = parameter_keys
 
-<<<<<<< HEAD
-        self._coef = None
-=======
         self._weights = None
->>>>>>> 143c0956
 
     def _validate_data(self, X: TensorMap, y: Optional[TensorMap] = None) -> None:
         """Validates :class:`equistore.TensorBlock`'s for the usage in models.
@@ -150,25 +141,15 @@
 
         :param X: training data
         :param y: target values
-<<<<<<< HEAD
-        :param alpha: Constant :math:`λ` that multiplies the L2 term, controlling
-                      regularization strength. Values must be a non-negative floats
-                      i.e. in [0, inf). :math:`λ` can be different for each column in ``X``
-=======
         :param alpha: Constant α that multiplies the L2 term, controlling
                       regularization strength. Values must be non-negative floats
                       i.e. in [0, inf). α can be different for each column in ``X``
->>>>>>> 143c0956
                       to regulerize each property differently.
         :param sample_weight: sample weights
         :param rcond: Cut-off ratio for small singular values during the fit. For
                     the purposes of rank determination, singular values are treated as
                     zero if they are smaller than ``rcond`` times the largest singular
-<<<<<<< HEAD
-                    value in "coefficient" matrix.
-=======
                     value in "weightsficient" matrix.
->>>>>>> 143c0956
         """
 
         if type(alpha) is float:
@@ -223,26 +204,12 @@
             )
             weights_blocks.append(weights_block)
 
-<<<<<<< HEAD
-        # convert coefs to dictionary allowing dump of an instance in a pickle file
-        self._coef = tensor_map_to_dict(TensorMap(X.keys, coef_blocks))
-=======
         # convert weightsficients to a dictionary allowing pickle dump of an instance
         self._weights = tensor_map_to_dict(TensorMap(X.keys, weights_blocks))
->>>>>>> 143c0956
 
         return self
 
     @property
-<<<<<<< HEAD
-    def coef(self) -> TensorMap:
-        """``Tensormap`` containing the weights of the provided training data."""
-
-        if self._coef is None:
-            raise ValueError("No weights. Call fit method first.")
-
-        return dict_to_tensor_map(self._coef)
-=======
     def weights(self) -> TensorMap:
         """``Tensormap`` containing the weights of the provided training data."""
 
@@ -250,7 +217,6 @@
             raise ValueError("No weights. Call fit method first.")
 
         return dict_to_tensor_map(self._weights)
->>>>>>> 143c0956
 
     def predict(self, X: TensorMap) -> TensorMap:
         """
@@ -259,16 +225,6 @@
         :param X: samples
         :returns: predicted values
         """
-<<<<<<< HEAD
-        return dot(X, self.coef)
-
-    def score(self, X: TensorMap, y: TensorMap, parameter_keys: Union[List[str], str] = None) -> float:
-        """Return the coefficient of determination of the prediction.
-
-        :param X: Test samples
-        :param y: True values for `X`.
-        :param parameter_keys: Parameter to score for. Examples are ``"values"``,
-=======
         return dot(X, self.weights)
 
     def score(self, X: TensorMap, y: TensorMap, parameter_key: str) -> float:
@@ -277,7 +233,6 @@
         :param X: Test samples
         :param y: True values for ``X``.
         :param parameter_key: Parameter to score for. Examples are ``"values"``,
->>>>>>> 143c0956
                               ``"positions"`` or ``"cell"``.
 
         :returns score: :math:`RMSE` for each block in ``self.predict(X)`` with
