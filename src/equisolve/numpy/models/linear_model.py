--- conflicted
+++ resolved
@@ -9,14 +9,13 @@
 from typing import List, Optional, Union
 
 import numpy as np
+import scipy.linalg
 from equistore import Labels, TensorBlock, TensorMap
 from equistore.operations import dot, multiply, ones_like, slice
 from equistore.operations._utils import _check_blocks, _check_maps
 
 from ...utils.metrics import rmse
 from ..utils import block_to_array, dict_to_tensor_map, tensor_map_to_dict
-
-import scipy.linalg
 
 
 class Ridge:
@@ -120,23 +119,7 @@
                         "properties."
                     )
 
-<<<<<<< HEAD
-    def _lstsq_solver(self, X, y, sample_weights, alphas, rcond):
-        """Solving regularized linear least squares with :class:`numpy.linal.lstsq`.
-        
-        The functions converts the problem with regularization term into an equivalent
-        problem without the regularization term which can be applied to a solver.
-        """
-
-        num_properties = X.shape[1]
-
-        regularization_all = np.hstack((sample_weights[:, 0], alphas[0, :]))
-        regularization_eff = np.diag(np.sqrt(regularization_all))
-
-        X_eff = regularization_eff @ np.vstack((X, np.eye(num_properties)))
-        y_eff = regularization_eff @ np.hstack((y[:, 0], np.zeros(num_properties)))
-=======
-    def _solver(
+    def _lstsq_solver(
         self,
         X: TensorBlock,
         y: TensorBlock,
@@ -176,7 +159,6 @@
         y_eff = regularization_eff @ np.hstack((y_arr, np.zeros(num_properties)))
 
         w = np.linalg.lstsq(X_eff, y_eff, rcond=rcond)[0]
->>>>>>> d0d5c03c
 
         weights_block = TensorBlock(
             values=w.reshape(1, -1),
@@ -187,21 +169,45 @@
 
         return weights_block
 
-    def _solve_solver(self, X, y, sample_weights, alphas):
-        """Solving regularized linear least squares with :class:`scipy.linal.lstsq`."""
-
-        X_eff = X / sample_weights
-        y_eff = y / sample_weights
-
-        X_eff = X.T @ X + np.diag(alphas[0, :])
-        y_eff = X.T @ y[:, 0]
-
-        # print(y_eff.shape)
-        # print(X_eff.shape)
-        # print(np.diag(alphas[0, :]).shape)
-        # print(y[:, 0].shape)
-
-        return scipy.linalg.solve(X_eff, y_eff, assume_a="pos", overwrite_a=True).ravel()
+    def _solve_solver(
+        self,
+        X: TensorBlock,
+        y: TensorBlock,
+        alpha: TensorBlock,
+        sample_weight: TensorBlock,
+    ) -> TensorBlock:
+        """A regularized solver using ``scipy.linalg.lstsq``."""
+
+        # Convert TensorMaps into arrays for processing them with NumPy.
+
+        # X_arr has shape of (n_targets, n_properties)
+        X_arr = block_to_array(X, self.parameter_keys)
+
+        # y_arr has shape lentgth of n_targets
+        y_arr = block_to_array(y, self.parameter_keys)
+
+        # sw_arr has shape of (n_samples, 1)
+        sw_arr = block_to_array(sample_weight, self.parameter_keys)
+
+        # alpha_arr has shape of (1, n_properties)
+        alpha_arr = block_to_array(alpha, ["values"])
+
+        X_eff = X_arr / sw_arr
+        y_eff = y_arr / sw_arr
+
+        X_eff = X_arr.T @ X_arr + np.diag(alpha_arr[0, :])
+        y_eff = X_arr.T @ y_arr[:, 0]
+
+        w = scipy.linalg.solve(X_eff, y_eff, assume_a="pos", overwrite_a=True).ravel()
+
+        weights_block = TensorBlock(
+            values=w.reshape(1, -1),
+            samples=y.properties,
+            components=[],
+            properties=X.properties,
+        )
+
+        return weights_block
 
     def fit(
         self,
@@ -265,43 +271,16 @@
             alpha_block = alpha.block(key)
             sw_block = sample_weight.block(key)
 
-            weight_block = self._solver(X_block, y_block, alpha_block, sw_block, rcond)
-
-<<<<<<< HEAD
-            # y_arr has shape lentgth of n_targets
-            y_arr = block_to_array(y_block, self.parameter_keys)
-
-            # alpha_arr has length of n_properties
-            alpha_arr = alpha_block.values
-
-            # Sample weights
-            if sample_weight is not None:
-                sw_block = sample_weight.block(key)
-                # sw_arr has length of n_targets
-                sw_arr = block_to_array(sw_block, self.parameter_keys)
-                assert (
-                    sw_arr.shape == y_arr.shape
-                ), f"shapes = {sw_arr.shape} and {y_arr.shape}"
-            else:
-                sw_arr = np.ones((len(y_arr), 1))
-            
             if solver == "lstsq":
-                w = self._lstsq_solver(X_arr, y_arr, sw_arr, alpha_arr, rcond)
+                weights = self._lstsq_solver(
+                    X_block, y_block, alpha_block, sw_block, rcond
+                )
             elif solver == "solve":
-                w = self._solve_solver(X_arr, y_arr, sw_arr, alpha_arr)
+                weights = self._solve_solver(X_block, y_block, alpha_block, sw_block)
             else:
                 raise ValueError("Unknown solver")
 
-            weights_block = TensorBlock(
-                values=w.reshape(1, -1),
-                samples=y_block.properties,
-                components=[],
-                properties=X_block.properties,
-            )
-            weights_blocks.append(weights_block)
-=======
-            weights_blocks.append(weight_block)
->>>>>>> d0d5c03c
+            weights_blocks.append(weights)
 
         # convert weights to a dictionary allowing pickle dump of an instance
         self._weights = tensor_map_to_dict(TensorMap(X.keys, weights_blocks))
